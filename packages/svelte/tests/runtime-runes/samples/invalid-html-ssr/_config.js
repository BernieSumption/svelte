--- conflicted
+++ resolved
@@ -5,11 +5,7 @@
 		dev: true
 	},
 
-<<<<<<< HEAD
-	html: `<p></p><h1>foo</h1><p></p><form></form>`,
-=======
 	html: `<p></p><h1>foo</h1><p></p><form></form> hello`,
->>>>>>> db6545d1
 
 	recover: true,
 
@@ -21,22 +17,7 @@
 		'node_invalid_placement_ssr: `<td>` (main.svelte:12:0) needs a valid parent element\n\nThis can cause content to shift around as the browser repairs the HTML, and will likely result in a `hydration_mismatch` warning.'
 	],
 
-<<<<<<< HEAD
-	async test({ assert, variant }) {
-		if (variant === 'hydrate') {
-			assert.equal(
-				log[0].split('\n')[0],
-				'node_invalid_placement_ssr: `<p>` (main.svelte:6:0) cannot contain `<h1>` (h1.svelte:1:0)'
-			);
-			assert.equal(
-				log[1].split('\n')[0],
-				'node_invalid_placement_ssr: `<form>` (main.svelte:9:0) cannot contain `<form>` (form.svelte:1:0)'
-			);
-		}
-	}
-=======
 	warnings: [
 		'Hydration failed because the initial UI does not match what was rendered on the server'
 	]
->>>>>>> db6545d1
 });
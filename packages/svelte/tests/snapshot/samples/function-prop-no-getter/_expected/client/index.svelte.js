--- conflicted
+++ resolved
@@ -27,13 +27,8 @@
 
 			/* Update */
 			$.text_effect(text, () => `clicks: ${$.stringify($.get(count))}`);
-<<<<<<< HEAD
-			$.close($$anchor, text);
+			return $.close($$anchor, text);
 		})
-=======
-			return $.close($$anchor, text);
-		}
->>>>>>> 04879c53
 	});
 
 	$.close_frag($$anchor, fragment);

--- conflicted
+++ resolved
@@ -24,27 +24,16 @@
 /**
  * @template V
  * @param {V} value
-<<<<<<< HEAD
- * @returns {import('./types.js').Source<V>}
-=======
  * @returns {import('#client').Source<V>}
->>>>>>> a5a566df
  */
 /*#__NO_SIDE_EFFECTS__*/
 export function source(value) {
 	/** @type {import('#client').Source<V>} */
 	const source = {
-<<<<<<< HEAD
 		f: CLEAN,
 		v: value,
 		eq: default_equals,
 		reactions: null,
-=======
-		c: null,
-		e: default_equals,
-		f: SOURCE | CLEAN,
-		v: value,
->>>>>>> a5a566df
 		w: 0
 	};
 
@@ -58,11 +47,7 @@
 /**
  * @template V
  * @param {V} initial_value
-<<<<<<< HEAD
- * @returns {import('./types.js').Source<V>}
-=======
  * @returns {import('#client').Source<V>}
->>>>>>> a5a566df
  */
 /*#__NO_SIDE_EFFECTS__*/
 export function mutable_source(initial_value) {
@@ -81,32 +66,6 @@
 /**
  * @template V
  * @param {import('#client').Source<V>} signal
-<<<<<<< HEAD
-=======
- * @param {V} value
- * @returns {void}
- */
-export function set_sync(signal, value) {
-	flushSync(() => set(signal, value));
-}
-
-/**
- * @template V
- * @param {import('#client').Value<V>} source
- * @param {V} value
- */
-export function mutate(source, value) {
-	set(
-		source,
-		untrack(() => get(source))
-	);
-	return value;
-}
-
-/**
- * @template V
- * @param {import('#client').Source<V>} signal
->>>>>>> a5a566df
  * @param {V} value
  * @returns {V}
  */
@@ -168,15 +127,9 @@
 		// @ts-expect-error
 		if (DEV && signal.inspect) {
 			if (is_batching_effect) {
-<<<<<<< HEAD
-				set_last_inspected_signal(/** @type {import('#client').SourceDebug} */ (signal));
-			} else {
-				for (const fn of /** @type {import('#client').SourceDebug} */ (signal).inspect) fn();
-=======
 				set_last_inspected_signal(/** @type {import('#client').ValueDebug} */ (signal));
 			} else {
 				for (const fn of /** @type {import('#client').ValueDebug} */ (signal).inspect) fn();
->>>>>>> a5a566df
 			}
 		}
 	}

import { DEV } from 'esm-env';
import {
	array_prototype,
	get_descriptors,
	get_prototype_of,
	is_frozen,
	object_freeze,
	object_prototype
} from './utils.js';
import { unstate } from './proxy.js';
<<<<<<< HEAD
import { destroy_effect_children, pre_effect } from './reactivity/effects.js';
=======
import { pre_effect } from './reactivity/effects.js';
>>>>>>> aa29a853
import {
	EFFECT,
	PRE_EFFECT,
	RENDER_EFFECT,
	DIRTY,
	UNINITIALIZED,
	MAYBE_DIRTY,
	CLEAN,
	DERIVED,
	UNOWNED,
	DESTROYED,
	INERT,
	MANAGED,
	STATE_SYMBOL,
	BRANCH_EFFECT
} from './constants.js';
import { flush_tasks } from './dom/task.js';
import { mutate } from './reactivity/sources.js';
import { add_owner } from './dev/ownership.js';
import { mutate, set_signal_value } from './reactivity/sources.js';

const IS_EFFECT = EFFECT | PRE_EFFECT | RENDER_EFFECT;

const FLUSH_MICROTASK = 0;
const FLUSH_SYNC = 1;

// Used for controlling the flush of effects.
let current_scheduler_mode = FLUSH_MICROTASK;
// Used for handling scheduling
let is_micro_task_queued = false;
let is_flushing_effect = false;
// Used for $inspect
export let is_batching_effect = false;
let is_inspecting_signal = false;

// Handle effect queues

/** @type {import('#client').Effect[]} */
let current_queued_pre_and_render_effects = [];

/** @type {import('#client').Effect[]} */
let current_queued_effects = [];

let flush_count = 0;

// Handle signal reactivity tree dependencies and reactions
/** @type {null | import('#client').Reaction} */
export let current_reaction = null;

/** @type {null | import('#client').Effect} */
export let current_effect = null;

<<<<<<< HEAD
/** @param {null | import('#client').Effect} effect */
export function set_current_effect(effect) {
	current_effect = effect;
}

/** @type {null | import('#client').Value[]} */
=======
/** @type {null | import('./types.js').Signal[]} */
>>>>>>> aa29a853
export let current_dependencies = null;
let current_dependencies_index = 0;

/**
 * Tracks writes that the effect it's executed in doesn't listen to yet,
 * so that the dependency can be added to the effect later on if it then reads it
 * @type {null | import('#client').Source[]}
 */
export let current_untracked_writes = null;

<<<<<<< HEAD
/** @param {null | import('#client').Source[]} writes */
export function set_current_untracked_writes(writes) {
	current_untracked_writes = writes;
}

/** @type {null | import('#client').SourceDebug} */
export let last_inspected_signal = null;

/** @param {import('#client').SourceDebug} signal */
=======
/** @param {null | import('./types.js').Signal[]} value */
export function set_current_untracked_writes(value) {
	current_untracked_writes = value;
}

/** @type {null | import('./types.js').SignalDebug} */
export let last_inspected_signal = null;

/** @param {null | import('./types.js').SignalDebug} signal */
>>>>>>> aa29a853
export function set_last_inspected_signal(signal) {
	last_inspected_signal = signal;
}

/** If `true`, `get`ting the signal should not register it as a dependency */
export let current_untracking = false;
/** Exists to opt out of the mutation validation for stores which may be set for the first time during a derivation */
export let ignore_mutation_validation = false;
/** @param {boolean} value */
export function set_ignore_mutation_validation(value) {
	ignore_mutation_validation = value;
}

// If we are working with a get() chain that has no active container,
// to prevent memory leaks, we skip adding the reaction
let current_skip_reaction = false;

// Handle collecting all signals which are read during a specific time frame
export let is_signals_recorded = false;
let captured_signals = new Set();

/** @type {Function | null} */
export let inspect_fn = null;

/** @type {Array<import('#client').SourceDebug>} */
let inspect_captured_signals = [];

// Handling runtime component context
/** @type {import('#client').ComponentContext | null} */
export let current_component_context = null;

/** @param {import('#client').ComponentContext | null} context */
export function set_current_component_context(context) {
	current_component_context = context;
}

export let updating_derived = false;

/**
 * @param {null | import('#client').ComponentContext} context
 * @returns {boolean}
 */
export function is_runes(context) {
	const component_context = context || current_component_context;
	return component_context !== null && component_context.r;
}

/**
 * @param {import('#client').ProxyStateObject} target
 * @param {string | symbol} prop
 * @param {any} receiver
 */
export function batch_inspect(target, prop, receiver) {
	const value = Reflect.get(target, prop, receiver);
	/**
	 * @this {any}
	 */
	return function () {
		const previously_batching_effect = is_batching_effect;
		is_batching_effect = true;
		try {
			return Reflect.apply(value, this, arguments);
		} finally {
			is_batching_effect = previously_batching_effect;
			if (last_inspected_signal !== null && !is_inspecting_signal) {
				is_inspecting_signal = true;
				try {
					for (const fn of last_inspected_signal.inspect) {
						fn();
					}
				} finally {
					is_inspecting_signal = false;
				}
				last_inspected_signal = null;
			}
		}
	};
}

/**
 * @template V
 * @param {import('#client').Value<V> | import('#client').Effect} signal
 * @returns {boolean}
 */
function is_signal_dirty(signal) {
	const flags = signal.f;

	if ((flags & DIRTY) !== 0 || signal.v === UNINITIALIZED) {
		return true;
	}

	if ((flags & MAYBE_DIRTY) !== 0) {
		const dependencies = /** @type {import('#client').Reaction} **/ (signal).deps;

		if (dependencies !== null) {
			const length = dependencies.length;
			let i;

			for (i = 0; i < length; i++) {
				const dependency = dependencies[i];
				if ((dependency.f & MAYBE_DIRTY) !== 0 && !is_signal_dirty(dependency)) {
					set_signal_status(dependency, CLEAN);
					continue;
				}

				// The flags can be marked as dirty from the above is_signal_dirty call.
				if ((dependency.f & DIRTY) !== 0) {
					if ((dependency.f & DERIVED) !== 0) {
						update_derived(/** @type {import('#client').Derived} **/ (dependency), true);
						// Might have been mutated from above get.
						if ((signal.f & DIRTY) !== 0) {
							return true;
						}
					} else {
						return true;
					}
				}

				// If we're workig with an unowned derived signal, then we need to check
				// if our dependency write version is higher. If is is then we can assume
				// that state has changed to a newer version and thus this unowned signal
				// is also dirty.
				const is_unowned = (flags & UNOWNED) !== 0;
				const write_version = /** @type {import('#client').Derived} */ (signal).w;
				const dep_write_version = dependency.w;

				if (is_unowned && dep_write_version > write_version) {
					/** @type {import('#client').Derived} */ (signal).w = dep_write_version;
					return true;
				}
			}
		}
	}
	return false;
}

/**
 * @template V
 * @param {import('#client').Reaction} signal
 * @returns {V}
 */
function execute_reaction(signal) {
	const previous_dependencies = current_dependencies;
	const previous_dependencies_index = current_dependencies_index;
	const previous_untracked_writes = current_untracked_writes;
	const previous_reaction = current_reaction;
	const previous_skip_reaction = current_skip_reaction;
	const previous_untracking = current_untracking;
	current_dependencies = /** @type {null | import('#client').Value[]} */ (null);
	current_dependencies_index = 0;
	current_untracked_writes = null;
	current_reaction = signal;
	current_skip_reaction = !is_flushing_effect && (signal.f & UNOWNED) !== 0;
	current_untracking = false;

	try {
		const res = /** @type {() => V} */ (signal.fn)();
		let dependencies = /** @type {import('#client').Value<unknown>[]} **/ (signal.deps);
		if (current_dependencies !== null) {
			let i;
			if (dependencies !== null) {
				const deps_length = dependencies.length;
				// Include any dependencies up until the current_dependencies_index.
				const full_current_dependencies =
					current_dependencies_index === 0
						? current_dependencies
						: dependencies.slice(0, current_dependencies_index).concat(current_dependencies);
				const current_dep_length = full_current_dependencies.length;
				// If we have more than 16 elements in the array then use a Set for faster performance
				// TODO: evaluate if we should always just use a Set or not here?
				const full_current_dependencies_set =
					current_dep_length > 16 && deps_length - current_dependencies_index > 1
						? new Set(full_current_dependencies)
						: null;
				for (i = current_dependencies_index; i < deps_length; i++) {
					const dependency = dependencies[i];
					if (
						full_current_dependencies_set !== null
							? !full_current_dependencies_set.has(dependency)
							: !full_current_dependencies.includes(dependency)
					) {
						remove_reaction(signal, dependency);
					}
				}
			}

			if (dependencies !== null && current_dependencies_index > 0) {
				dependencies.length = current_dependencies_index + current_dependencies.length;
				for (i = 0; i < current_dependencies.length; i++) {
					dependencies[current_dependencies_index + i] = current_dependencies[i];
				}
			} else {
				signal.deps = /** @type {import('#client').Value<V>[]} **/ (
					dependencies = current_dependencies
				);
			}

			if (!current_skip_reaction) {
				for (i = current_dependencies_index; i < dependencies.length; i++) {
					const dependency = dependencies[i];
					const reactions = dependency.reactions;

					if (reactions === null) {
						dependency.reactions = [signal];
					} else if (reactions[reactions.length - 1] !== signal) {
						// TODO: should this be:
						//
						// } else if (!reactions.includes(signal)) {
						//
						reactions.push(signal);
					}
				}
			}
		} else if (dependencies !== null && current_dependencies_index < dependencies.length) {
			remove_reactions(signal, current_dependencies_index);
			dependencies.length = current_dependencies_index;
		}
		return res;
	} finally {
		current_dependencies = previous_dependencies;
		current_dependencies_index = previous_dependencies_index;
		current_untracked_writes = previous_untracked_writes;
		current_reaction = previous_reaction;
		current_skip_reaction = previous_skip_reaction;
		current_untracking = previous_untracking;
	}
}

/**
 * @template V
 * @param {import('#client').Reaction} reaction
 * @param {import('#client').Value<V>} dependency
 * @returns {void}
 */
function remove_reaction(reaction, dependency) {
	const reactions = dependency.reactions;
	let reactions_length = 0;
	if (reactions !== null) {
		reactions_length = reactions.length - 1;
		const index = reactions.indexOf(reaction);
		if (index !== -1) {
			if (reactions_length === 0) {
				dependency.reactions = null;
			} else {
				// Swap with last element and then remove.
				reactions[index] = reactions[reactions_length];
				reactions.pop();
			}
		}
	}
	if (reactions_length === 0 && (dependency.f & UNOWNED) !== 0) {
		// If the signal is unowned then we need to make sure to change it to dirty.
		set_signal_status(dependency, DIRTY);
		remove_reactions(/** @type {import('#client').Derived<V>} **/ (dependency), 0);
	}
}

/**
 * @param {import('#client').Reaction} reaction
 * @param {number} start_index
 * @returns {void}
 */
function remove_reactions(reaction, start_index) {
	const dependencies = reaction.deps;

	if (dependencies !== null) {
		const active_dependencies = start_index === 0 ? null : dependencies.slice(0, start_index);
		let i;

		for (i = start_index; i < dependencies.length; i++) {
			const dependency = dependencies[i];

			// Avoid removing a reaction if we know that it is active (start_index will not be 0)
			if (active_dependencies === null || !active_dependencies.includes(dependency)) {
				remove_reaction(reaction, dependency);
			}
		}
	}
}

/**
 * @param {import('#client').Effect} effect
 * @returns {void}
 */
function destroy_references(effect) {
	const deriveds = effect.r;
	effect.r = null;
	if (deriveds !== null) {
		let i;
		for (i = 0; i < deriveds.length; i++) {
			destroy_signal(deriveds[i]);
		}
	}
}

/** @param {import('#client').Derived} effect */
function destroy_effect(effect) {}

/**
 * @param {import('#client').Effect} effect
 * @returns {void}
 */
export function execute_effect(effect) {
	if ((effect.f & DESTROYED) !== 0) {
		return;
	}

	const teardown = effect.v;
	const previous_component_context = current_component_context;
	const previous_effect = current_effect;
	current_effect = effect;

	const component_context = effect.ctx;

	try {
		if ((effect.f & BRANCH_EFFECT) === 0) {
			// branch effects (i.e. {#if ...} blocks) need to keep their references
			// TODO their children should detach themselves from signal.r when destroyed
			destroy_effect_children(effect);
		}

		if (teardown !== null) {
			teardown();
		}

		current_component_context = component_context;

		const possible_teardown = execute_reaction(effect);

		if (typeof possible_teardown === 'function') {
			effect.v = possible_teardown;
		}
	} finally {
		current_component_context = previous_component_context;
		current_effect = previous_effect;
	}

	if (
		is_runes(component_context) && // Don't rerun pre effects more than once to accomodate for "$: only runs once" behavior
		(effect.f & PRE_EFFECT) !== 0 &&
		current_queued_pre_and_render_effects.length > 0
	) {
		const effects = [];

		for (let i = 0; i < current_queued_pre_and_render_effects.length; i++) {
			const effect = current_queued_pre_and_render_effects[i];
			if ((effect.f & PRE_EFFECT) !== 0 && effect.ctx === component_context) {
				effects.push(effect);
				current_queued_pre_and_render_effects.splice(i, 1);
				i--;
			}
		}

		flush_queued_effects(effects);
	}
}

function infinite_loop_guard() {
	if (flush_count > 100) {
		flush_count = 0;
		throw new Error(
			'ERR_SVELTE_TOO_MANY_UPDATES' +
				(DEV
					? ': Maximum update depth exceeded. This can happen when a reactive block or effect ' +
						'repeatedly sets a new value. Svelte limits the number of nested updates to prevent infinite loops.'
					: '')
		);
	}
	flush_count++;
}

/**
 * @param {Array<import('#client').Effect>} effects
 * @returns {void}
 */
function flush_queued_effects(effects) {
	const length = effects.length;
	if (length > 0) {
		infinite_loop_guard();
		const previously_flushing_effect = is_flushing_effect;
		is_flushing_effect = true;
		try {
			let i;
			for (i = 0; i < length; i++) {
				const signal = effects[i];
				const flags = signal.f;
				if ((flags & (DESTROYED | INERT)) === 0) {
					if (is_signal_dirty(signal)) {
						set_signal_status(signal, CLEAN);
						execute_effect(signal);
					} else if ((flags & MAYBE_DIRTY) !== 0) {
						set_signal_status(signal, CLEAN);
					}
				}
			}
		} finally {
			is_flushing_effect = previously_flushing_effect;
		}

		effects.length = 0;
	}
}

function process_microtask() {
	is_micro_task_queued = false;
	if (flush_count > 101) {
		return;
	}
	const previous_queued_pre_and_render_effects = current_queued_pre_and_render_effects;
	const previous_queued_effects = current_queued_effects;
	current_queued_pre_and_render_effects = [];
	current_queued_effects = [];
	flush_queued_effects(previous_queued_pre_and_render_effects);
	flush_queued_effects(previous_queued_effects);
	if (!is_micro_task_queued) {
		flush_count = 0;
	}
}

/**
 * @param {import('#client').Effect} signal
 * @param {boolean} sync
 * @returns {void}
 */
export function schedule_effect(signal, sync) {
	const flags = signal.f;
	if (sync) {
		const previously_flushing_effect = is_flushing_effect;
		try {
			is_flushing_effect = true;
			execute_effect(signal);
			set_signal_status(signal, CLEAN);
		} finally {
			is_flushing_effect = previously_flushing_effect;
		}
	} else {
		if (current_scheduler_mode === FLUSH_MICROTASK) {
			if (!is_micro_task_queued) {
				is_micro_task_queued = true;
				queueMicrotask(process_microtask);
			}
		}
		if ((flags & EFFECT) !== 0) {
			current_queued_effects.push(signal);
			// Prevent any nested user effects from potentially triggering
			// before this effect is scheduled. We know they will be destroyed
			// so we can make them inert to avoid having to find them in the
			// queue and remove them.
			if ((flags & MANAGED) === 0) {
				// mark_subtree_children_inert(signal, true);
			}
		} else {
			// We need to ensure we insert the signal in the right topological order. In other words,
			// we need to evaluate where to insert the signal based off its level and whether or not it's
			// a pre-effect and within the same block. By checking the signals in the queue in reverse order
			// we can find the right place quickly. TODO: maybe opt to use a linked list rather than an array
			// for these operations.
			const length = current_queued_pre_and_render_effects.length;
			let should_append = length === 0;

			if (!should_append) {
				const target_level = signal.l;
				// const target_block = signal.b;
				const is_pre_effect = (flags & PRE_EFFECT) !== 0;
				let target_signal;
				let is_target_pre_effect;
				let i = length;
				while (true) {
					target_signal = current_queued_pre_and_render_effects[--i];
					if (target_signal.l <= target_level) {
						if (i + 1 === length) {
							should_append = true;
						} else {
							is_target_pre_effect = (target_signal.f & PRE_EFFECT) !== 0;
							// if (target_signal.b !== target_block || (is_target_pre_effect && !is_pre_effect)) {
							// 	i++;
							// }
							current_queued_pre_and_render_effects.splice(i, 0, signal);
						}
						break;
					}
					if (i === 0) {
						current_queued_pre_and_render_effects.unshift(signal);
						break;
					}
				}
			}

			if (should_append) {
				current_queued_pre_and_render_effects.push(signal);
			}
		}
	}

	// temporary, we need to neaten up the types
	signal.ran = true;
}

/**
 * @returns {void}
 */
export function flush_local_render_effects() {
	const effects = [];
	for (let i = 0; i < current_queued_pre_and_render_effects.length; i++) {
		const effect = current_queued_pre_and_render_effects[i];
		if ((effect.f & RENDER_EFFECT) !== 0 && effect.ctx === current_component_context) {
			effects.push(effect);
			current_queued_pre_and_render_effects.splice(i, 1);
			i--;
		}
	}
	flush_queued_effects(effects);
}

/**
 * Synchronously flushes any pending state changes and those that result from it.
 * @param {() => void} [fn]
 * @returns {void}
 */
export function flushSync(fn) {
	flush_sync(fn);
}

/**
 * Internal version of `flushSync` with the option to not flush previous effects.
 * Returns the result of the passed function, if given.
 * @param {() => any} [fn]
 * @param {boolean} [flush_previous]
 * @returns {any}
 */
export function flush_sync(fn, flush_previous = true) {
	const previous_scheduler_mode = current_scheduler_mode;
	const previous_queued_pre_and_render_effects = current_queued_pre_and_render_effects;
	const previous_queued_effects = current_queued_effects;
	let result;

	try {
		infinite_loop_guard();
		/** @type {import('#client').Effect[]} */
		const pre_and_render_effects = [];

		/** @type {import('#client').Effect[]} */
		const effects = [];
		current_scheduler_mode = FLUSH_SYNC;
		current_queued_pre_and_render_effects = pre_and_render_effects;
		current_queued_effects = effects;
		if (flush_previous) {
			flush_queued_effects(previous_queued_pre_and_render_effects);
			flush_queued_effects(previous_queued_effects);
		}
		if (fn !== undefined) {
			result = fn();
		}
		if (current_queued_pre_and_render_effects.length > 0 || effects.length > 0) {
			flushSync();
		}
		flush_tasks();
		flush_count = 0;
	} finally {
		current_scheduler_mode = previous_scheduler_mode;
		current_queued_pre_and_render_effects = previous_queued_pre_and_render_effects;
		current_queued_effects = previous_queued_effects;
	}

	return result;
}

/**
 * Returns a promise that resolves once any pending state changes have been applied.
 * @returns {Promise<void>}
 */
export async function tick() {
	await Promise.resolve();
	// By calling flushSync we guarantee that any pending state changes are applied after one tick.
	// TODO look into whether we can make flushing subsequent updates synchronously in the future.
	flushSync();
}

/**
 * @param {import('#client').Derived} derived
 * @param {boolean} force_schedule
 * @returns {void}
 */
function update_derived(derived, force_schedule) {
	const previous_updating_derived = updating_derived;
	updating_derived = true;
	const value = execute_reaction(derived);
	updating_derived = previous_updating_derived;

	const status =
		(current_skip_reaction || (derived.f & UNOWNED) !== 0) && derived.deps !== null
			? MAYBE_DIRTY
			: CLEAN;

	set_signal_status(derived, status);

	if (!derived.eq(value, derived.v)) {
		derived.v = value;
		mark_signal_reactions(derived, DIRTY, force_schedule);

		// @ts-expect-error
		if (DEV && derived.inspect && force_schedule) {
			for (const fn of /** @type {import('#client').ValueDebug} */ (derived).inspect) fn();
		}
	}
}

/**
 * @template V
 * @param {import('#client').Value<V>} signal
 * @returns {V}
 */
export function get(signal) {
	// @ts-expect-error
	if (DEV && signal.inspect && inspect_fn) {
		/** @type {import('#client').SourceDebug} */ (signal).inspect.add(inspect_fn);
		// @ts-expect-error
		inspect_captured_signals.push(signal);
	}

	const flags = signal.f;
	if ((flags & DESTROYED) !== 0) {
		return signal.v;
	}

	if (is_signals_recorded) {
		captured_signals.add(signal);
	}

	// Register the dependency on the current reaction signal
	if (current_reaction !== null && (current_reaction.f & MANAGED) === 0 && !current_untracking) {
		const unowned = (current_reaction.f & UNOWNED) !== 0;
		const dependencies = current_reaction.deps;
		if (
			current_dependencies === null &&
			dependencies !== null &&
			dependencies[current_dependencies_index] === signal &&
			!(unowned && current_effect !== null)
		) {
			current_dependencies_index++;
		} else if (
			dependencies === null ||
			current_dependencies_index === 0 ||
			dependencies[current_dependencies_index - 1] !== signal
		) {
			if (current_dependencies === null) {
				current_dependencies = [signal];
			} else {
				current_dependencies.push(signal);
			}
		}
		if (
			current_untracked_writes !== null &&
			current_effect !== null &&
			(current_effect.f & CLEAN) !== 0 &&
			(current_effect.f & MANAGED) === 0 &&
			current_untracked_writes.includes(signal)
		) {
			set_signal_status(current_effect, DIRTY);
			schedule_effect(current_effect, false);
		}
	}

	if ((flags & DERIVED) !== 0 && is_signal_dirty(signal)) {
		if (DEV) {
			// we want to avoid tracking indirect dependencies
			const previous_inspect_fn = inspect_fn;
			inspect_fn = null;
			update_derived(/** @type {import('#client').Derived} **/ (signal), false);
			inspect_fn = previous_inspect_fn;
		} else {
			update_derived(/** @type {import('#client').Derived} **/ (signal), false);
		}
	}
	return signal.v;
}

/**
 * Invokes a function and captures all signals that are read during the invocation,
 * then invalidates them.
 * @param {() => any} fn
 */
export function invalidate_inner_signals(fn) {
	var previous_is_signals_recorded = is_signals_recorded;
	var previous_captured_signals = captured_signals;
	is_signals_recorded = true;
	captured_signals = new Set();
	var captured = captured_signals;
	var signal;
	try {
		untrack(fn);
	} finally {
		is_signals_recorded = previous_is_signals_recorded;
		if (is_signals_recorded) {
			for (signal of captured_signals) {
				previous_captured_signals.add(signal);
			}
		}
		captured_signals = previous_captured_signals;
	}
	for (signal of captured) {
		mutate(signal, null /* doesnt matter */);
	}
}

/**
<<<<<<< HEAD
 * @param {import('#client').Value} signal
=======
 * @param {import('./types.js').ComputationSignal} signal
 * @param {boolean} inert
 * @param {Set<import('./types.js').Block>} [visited_blocks]
 * @returns {void}
 */
function mark_subtree_children_inert(signal, inert, visited_blocks) {
	const references = signal.r;
	if (references !== null) {
		let i;
		for (i = 0; i < references.length; i++) {
			const reference = references[i];
			if ((reference.f & IS_EFFECT) !== 0) {
				mark_subtree_inert(reference, inert, visited_blocks);
			}
		}
	}
}

/**
 * @param {import('./types.js').ComputationSignal} signal
 * @param {boolean} inert
 * @param {Set<import('./types.js').Block>} [visited_blocks]
 * @returns {void}
 */
export function mark_subtree_inert(signal, inert, visited_blocks = new Set()) {
	const flags = signal.f;
	const is_already_inert = (flags & INERT) !== 0;
	if (is_already_inert !== inert) {
		signal.f ^= INERT;
		if (!inert && (flags & IS_EFFECT) !== 0 && (flags & CLEAN) === 0) {
			schedule_effect(/** @type {import('./types.js').EffectSignal} */ (signal), false);
		}
		// Nested if block effects
		const block = signal.b;
		if (block !== null && !visited_blocks.has(block)) {
			visited_blocks.add(block);
			const type = block.t;
			if (type === IF_BLOCK) {
				const condition_effect = block.e;
				if (condition_effect !== null && block !== current_block) {
					mark_subtree_inert(condition_effect, inert, visited_blocks);
				}
				const consequent_effect = block.ce;
				if (consequent_effect !== null && block.v) {
					mark_subtree_inert(consequent_effect, inert, visited_blocks);
				}
				const alternate_effect = block.ae;
				if (alternate_effect !== null && !block.v) {
					mark_subtree_inert(alternate_effect, inert, visited_blocks);
				}
			} else if (type === EACH_BLOCK) {
				const items = block.v;
				for (let { e: each_item_effect } of items) {
					if (each_item_effect !== null) {
						mark_subtree_inert(each_item_effect, inert, visited_blocks);
					}
				}
			}
		}
	}
	mark_subtree_children_inert(signal, inert, visited_blocks);
}

/**
 * @template V
 * @param {import('./types.js').Signal<V>} signal
>>>>>>> aa29a853
 * @param {number} to_status
 * @param {boolean} force_schedule
 * @returns {void}
 */
<<<<<<< HEAD
export function mark_signal_reactions(signal, to_status, force_schedule) {
=======
export function mark_signal_consumers(signal, to_status, force_schedule) {
>>>>>>> aa29a853
	const runes = is_runes(null);
	const reactions = signal.reactions;

	if (reactions !== null) {
		const length = reactions.length;
		let i;

		for (i = 0; i < length; i++) {
			const reaction = reactions[i];
			const flags = reaction.f;

			// We skip any effects that are already dirty (but not unowned). Additionally, we also
			// skip if the reaction is the same as the current effect (except if we're not in runes or we
			// are in force schedule mode).
			if ((!force_schedule || !runes) && reaction === current_effect) {
				continue;
			}

			set_signal_status(reaction, to_status);

			// If the signal is not clean, then skip over it – with the exception of unowned signals that
			// are already maybe dirty. Unowned signals might be dirty because they are not captured as part of an
			// effect.
			const maybe_dirty = (flags & MAYBE_DIRTY) !== 0;
			const unowned = (flags & UNOWNED) !== 0;

<<<<<<< HEAD
			if ((flags & CLEAN) !== 0 || (maybe_dirty && unowned)) {
				if ((flags & IS_EFFECT) !== 0) {
					schedule_effect(/** @type {import('#client').Effect} */ (reaction), false);
				} else {
					mark_signal_reactions(
						/** @type {import('#client').Value} */ (reaction),
						MAYBE_DIRTY,
						force_schedule
					);
				}
			}
		}
	}
}

/**
 * @param {import('#client').Reaction} signal
=======
/**
 * @template V
 * @param {import('./types.js').ComputationSignal<V>} signal
>>>>>>> aa29a853
 * @returns {void}
 */
export function destroy_signal(signal) {
	return;
	// const teardown = /** @type {null | (() => void)} */ (signal.v);
	// const destroy = signal.y;
	// const flags = signal.f;
	// destroy_references(signal);
	// remove_consumers(signal, 0);
	// signal.i = signal.r = signal.y = signal.x = signal.b = signal.d = signal.c = null;
	// set_signal_status(signal, DESTROYED);
	// if (destroy !== null) {
	// 	if (is_array(destroy)) {
	// 		run_all(destroy);
	// 	} else {
	// 		destroy();
	// 	}
	// }
	// if (teardown !== null && (flags & IS_EFFECT) !== 0) {
	// 	teardown();
	// }
}

/**
 * Use `untrack` to prevent something from being treated as an `$effect`/`$derived` dependency.
 *
 * https://svelte-5-preview.vercel.app/docs/functions#untrack
 * @template T
 * @param {() => T} fn
 * @returns {T}
 */
export function untrack(fn) {
	const previous_untracking = current_untracking;
	try {
		current_untracking = true;
		return fn();
	} finally {
		current_untracking = previous_untracking;
	}
}

const STATUS_MASK = ~(DIRTY | MAYBE_DIRTY | CLEAN);

/**
 * @param {import('#client').Signal} signal
 * @param {number} status
 * @returns {void}
 */
export function set_signal_status(signal, status) {
	signal.f = (signal.f & STATUS_MASK) | status;
}

/**
 * @template V
 * @param {V | import('#client').Value<V>} val
 * @returns {val is import('#client').Value<V>}
 */
export function is_signal(val) {
	return (
		typeof val === 'object' &&
		val !== null &&
		typeof (/** @type {import('#client').Value<V>} */ (val).f) === 'number'
	);
}

/**
 * Retrieves the context that belongs to the closest parent component with the specified `key`.
 * Must be called during component initialisation.
 *
 * https://svelte.dev/docs/svelte#getcontext
 * @template T
 * @param {any} key
 * @returns {T}
 */
export function getContext(key) {
	const context_map = get_or_init_context_map();
	const result = /** @type {T} */ (context_map.get(key));

	if (DEV) {
		// @ts-expect-error
		const fn = current_component_context?.function;
		if (fn) {
			add_owner(result, fn);
		}
	}

	return result;
}

/**
 * Associates an arbitrary `context` object with the current component and the specified `key`
 * and returns that object. The context is then available to children of the component
 * (including slotted content) with `getContext`.
 *
 * Like lifecycle functions, this must be called during component initialisation.
 *
 * https://svelte.dev/docs/svelte#setcontext
 * @template T
 * @param {any} key
 * @param {T} context
 * @returns {T}
 */
export function setContext(key, context) {
	const context_map = get_or_init_context_map();
	context_map.set(key, context);
	return context;
}

/**
 * Checks whether a given `key` has been set in the context of a parent component.
 * Must be called during component initialisation.
 *
 * https://svelte.dev/docs/svelte#hascontext
 * @param {any} key
 * @returns {boolean}
 */
export function hasContext(key) {
	const context_map = get_or_init_context_map();
	return context_map.has(key);
}

/**
 * Retrieves the whole context map that belongs to the closest parent component.
 * Must be called during component initialisation. Useful, for example, if you
 * programmatically create a component and want to pass the existing context to it.
 *
 * https://svelte.dev/docs/svelte#getallcontexts
 * @template {Map<any, any>} [T=Map<any, any>]
 * @returns {T}
 */
export function getAllContexts() {
	const context_map = get_or_init_context_map();

	if (DEV) {
		// @ts-expect-error
		const fn = current_component_context?.function;
		if (fn) {
			for (const value of context_map.values()) {
				add_owner(value, fn);
			}
		}
	}

	return /** @type {T} */ (context_map);
}

/** @returns {Map<unknown, unknown>} */
function get_or_init_context_map() {
	const component_context = current_component_context;
	if (component_context === null) {
		throw new Error(
			'ERR_SVELTE_ORPHAN_CONTEXT' +
				(DEV ? 'Context can only be used during component initialisation.' : '')
		);
	}
	return (component_context.c ??= new Map(get_parent_context(component_context) || undefined));
}

/**
 * @param {import('#client').ComponentContext} component_context
 * @returns {Map<unknown, unknown> | null}
 */
function get_parent_context(component_context) {
	let parent = component_context.p;
	while (parent !== null) {
		const context_map = parent.c;
		if (context_map !== null) {
			return context_map;
		}
		parent = parent.p;
	}
	return null;
}

/**
<<<<<<< HEAD
=======
 * @param {import('./types.js').Signal<number>} signal
 * @param {1 | -1} [d]
 * @returns {number}
 */
export function update(signal, d = 1) {
	const value = get(signal);
	set_signal_value(signal, value + d);
	return value;
}

/**
 * @param {import('./types.js').Signal<number>} signal
 * @param {1 | -1} [d]
 * @returns {number}
 */
export function update_pre(signal, d = 1) {
	const value = get(signal) + d;
	set_signal_value(signal, value);
	return value;
}

/**
>>>>>>> aa29a853
 * @param {Record<string, unknown>} obj
 * @param {string[]} keys
 * @returns {Record<string, unknown>}
 */
export function exclude_from_object(obj, keys) {
	obj = { ...obj };
	let key;
	for (key of keys) {
		delete obj[key];
	}
	return obj;
}

/**
 * @template V
 * @param {V} value
 * @param {V} fallback
 * @returns {V}
 */
export function value_or_fallback(value, fallback) {
	return value === undefined ? fallback : value;
}

/**
 * @param {Record<string, unknown>} props
 * @param {any} runes
 * @param {Function} [fn]
 * @returns {void}
 */
export function push(props, runes = false, fn) {
	current_component_context = {
		// exports (and props, if `accessors: true`)
		x: null,
		// context
		c: null,
		// effects
		e: null,
		// mounted
		m: false,
		// parent
		p: current_component_context,
		// signals
		d: null,
		// props
		s: props,
		// runes
		r: runes,
		// update_callbacks
		u: null
	};

	if (DEV) {
		// component function
		// @ts-expect-error
		current_component_context.function = fn;
	}
}

/**
 * @template {Record<string, any>} T
 * @param {T} [component]
 * @returns {T}
 */
export function pop(component) {
	const context_stack_item = current_component_context;
	if (context_stack_item !== null) {
		if (component !== undefined) {
			context_stack_item.x = component;
		}
		const effects = context_stack_item.e;
		if (effects !== null) {
			context_stack_item.e = null;
			for (let i = 0; i < effects.length; i++) {
				schedule_effect(effects[i], false);
			}
		}
		current_component_context = context_stack_item.p;
		context_stack_item.m = true;
	}
	// Micro-optimization: Don't set .a above to the empty object
	// so it can be garbage-collected when the return here is unused
	return component || /** @type {T} */ ({});
}

/**
 * Possibly traverse an object and read all its properties so that they're all reactive in case this is `$state`.
 * Does only check first level of an object for performance reasons (heuristic should be good for 99% of all cases).
 * @param {any} value
 * @returns {void}
 */
export function deep_read_state(value) {
	if (typeof value !== 'object' || !value || value instanceof EventTarget) {
		return;
	}

	if (STATE_SYMBOL in value) {
		deep_read(value);
	} else if (!Array.isArray(value)) {
		for (let key in value) {
			const prop = value[key];
			if (typeof prop === 'object' && prop && STATE_SYMBOL in prop) {
				deep_read(prop);
			}
		}
	}
}

/**
 * Deeply traverse an object and read all its properties
 * so that they're all reactive in case this is `$state`
 * @param {any} value
 * @param {Set<any>} visited
 * @returns {void}
 */
export function deep_read(value, visited = new Set()) {
	if (
		typeof value === 'object' &&
		value !== null &&
		// We don't want to traverse DOM elements
		!(value instanceof EventTarget) &&
		!visited.has(value)
	) {
		visited.add(value);
		for (let key in value) {
			try {
				deep_read(value[key], visited);
			} catch (e) {
				// continue
			}
		}
		const proto = Object.getPrototypeOf(value);
		if (
			proto !== Object.prototype &&
			proto !== Array.prototype &&
			proto !== Map.prototype &&
			proto !== Set.prototype &&
			proto !== Date.prototype
		) {
			const descriptors = get_descriptors(proto);
			for (let key in descriptors) {
				const get = descriptors[key].get;
				if (get) {
					try {
						get.call(value);
					} catch (e) {
						// continue
					}
				}
			}
		}
	}
}

/**
 * Like `unstate`, but recursively traverses into normal arrays/objects to find potential states in them.
 * @param {any} value
 * @param {Map<any, any>} visited
 * @returns {any}
 */
function deep_unstate(value, visited = new Map()) {
	if (typeof value === 'object' && value !== null && !visited.has(value)) {
		const unstated = unstate(value);
		if (unstated !== value) {
			visited.set(value, unstated);
			return unstated;
		}
		const prototype = get_prototype_of(value);
		// Only deeply unstate plain objects and arrays
		if (prototype === object_prototype || prototype === array_prototype) {
			let contains_unstated = false;
			/** @type {any} */
			const nested_unstated = Array.isArray(value) ? [] : {};
			for (let key in value) {
				const result = deep_unstate(value[key], visited);
				nested_unstated[key] = result;
				if (result !== value[key]) {
					contains_unstated = true;
				}
			}
			visited.set(value, contains_unstated ? nested_unstated : value);
		} else {
			visited.set(value, value);
		}
	}

	return visited.get(value) ?? value;
}

// TODO remove in a few versions, before 5.0 at the latest
let warned_inspect_changed = false;

/**
 * @param {() => any[]} get_value
 * @param {Function} [inspect]
 */
// eslint-disable-next-line no-console
export function inspect(get_value, inspect = console.log) {
	let initial = true;

	pre_effect(() => {
		const fn = () => {
			const value = untrack(() => get_value().map((v) => deep_unstate(v)));
			if (value.length === 2 && typeof value[1] === 'function' && !warned_inspect_changed) {
				// eslint-disable-next-line no-console
				console.warn(
					'$inspect() API has changed. See https://svelte-5-preview.vercel.app/docs/runes#$inspect for more information.'
				);
				warned_inspect_changed = true;
			}
			inspect(initial ? 'init' : 'update', ...value);
		};

		inspect_fn = fn;
		const value = get_value();
		deep_read(value);
		inspect_fn = null;

		const signals = inspect_captured_signals.slice();
		inspect_captured_signals = [];

		if (initial) {
			fn();
			initial = false;
		}

		return () => {
			for (const s of signals) {
				s.inspect.delete(fn);
			}
		};
	});
}

/**
 * @template V
 * @param {import('#client').Value<V> | (() => V)} value
 * @returns {V}
 */
export function unwrap(value) {
	// temporary!
	if (typeof value === 'function') {
		return value();
	}

	if (is_signal(value)) {
		// @ts-ignore
		return get(value);
	}
	// @ts-ignore
	return value;
}

if (DEV) {
	/** @param {string} rune */
	function throw_rune_error(rune) {
		if (!(rune in globalThis)) {
			// @ts-ignore
			globalThis[rune] = () => {
				// TODO if people start adjusting the "this can contain runes" config through v-p-s more, adjust this message
				throw new Error(`${rune} is only available inside .svelte and .svelte.js/ts files`);
			};
		}
	}

	throw_rune_error('$state');
	throw_rune_error('$effect');
	throw_rune_error('$derived');
	throw_rune_error('$inspect');
	throw_rune_error('$props');
}

/**
 * Expects a value that was wrapped with `freeze` and makes it frozen.
 * @template T
 * @param {T} value
 * @returns {Readonly<T>}
 */
export function freeze(value) {
	if (typeof value === 'object' && value != null && !is_frozen(value)) {
		// If the object is already proxified, then unstate the value
		if (STATE_SYMBOL in value) {
			return object_freeze(unstate(value));
		}
		// Otherwise freeze the object
		object_freeze(value);
	}
	return value;
}<|MERGE_RESOLUTION|>--- conflicted
+++ resolved
@@ -8,11 +8,7 @@
 	object_prototype
 } from './utils.js';
 import { unstate } from './proxy.js';
-<<<<<<< HEAD
 import { destroy_effect_children, pre_effect } from './reactivity/effects.js';
-=======
-import { pre_effect } from './reactivity/effects.js';
->>>>>>> aa29a853
 import {
 	EFFECT,
 	PRE_EFFECT,
@@ -30,9 +26,8 @@
 	BRANCH_EFFECT
 } from './constants.js';
 import { flush_tasks } from './dom/task.js';
+import { add_owner } from './dev/ownership.js';
 import { mutate } from './reactivity/sources.js';
-import { add_owner } from './dev/ownership.js';
-import { mutate, set_signal_value } from './reactivity/sources.js';
 
 const IS_EFFECT = EFFECT | PRE_EFFECT | RENDER_EFFECT;
 
@@ -65,16 +60,12 @@
 /** @type {null | import('#client').Effect} */
 export let current_effect = null;
 
-<<<<<<< HEAD
 /** @param {null | import('#client').Effect} effect */
 export function set_current_effect(effect) {
 	current_effect = effect;
 }
 
 /** @type {null | import('#client').Value[]} */
-=======
-/** @type {null | import('./types.js').Signal[]} */
->>>>>>> aa29a853
 export let current_dependencies = null;
 let current_dependencies_index = 0;
 
@@ -85,7 +76,6 @@
  */
 export let current_untracked_writes = null;
 
-<<<<<<< HEAD
 /** @param {null | import('#client').Source[]} writes */
 export function set_current_untracked_writes(writes) {
 	current_untracked_writes = writes;
@@ -95,17 +85,6 @@
 export let last_inspected_signal = null;
 
 /** @param {import('#client').SourceDebug} signal */
-=======
-/** @param {null | import('./types.js').Signal[]} value */
-export function set_current_untracked_writes(value) {
-	current_untracked_writes = value;
-}
-
-/** @type {null | import('./types.js').SignalDebug} */
-export let last_inspected_signal = null;
-
-/** @param {null | import('./types.js').SignalDebug} signal */
->>>>>>> aa29a853
 export function set_last_inspected_signal(signal) {
 	last_inspected_signal = signal;
 }
@@ -812,85 +791,12 @@
 }
 
 /**
-<<<<<<< HEAD
  * @param {import('#client').Value} signal
-=======
- * @param {import('./types.js').ComputationSignal} signal
- * @param {boolean} inert
- * @param {Set<import('./types.js').Block>} [visited_blocks]
- * @returns {void}
- */
-function mark_subtree_children_inert(signal, inert, visited_blocks) {
-	const references = signal.r;
-	if (references !== null) {
-		let i;
-		for (i = 0; i < references.length; i++) {
-			const reference = references[i];
-			if ((reference.f & IS_EFFECT) !== 0) {
-				mark_subtree_inert(reference, inert, visited_blocks);
-			}
-		}
-	}
-}
-
-/**
- * @param {import('./types.js').ComputationSignal} signal
- * @param {boolean} inert
- * @param {Set<import('./types.js').Block>} [visited_blocks]
- * @returns {void}
- */
-export function mark_subtree_inert(signal, inert, visited_blocks = new Set()) {
-	const flags = signal.f;
-	const is_already_inert = (flags & INERT) !== 0;
-	if (is_already_inert !== inert) {
-		signal.f ^= INERT;
-		if (!inert && (flags & IS_EFFECT) !== 0 && (flags & CLEAN) === 0) {
-			schedule_effect(/** @type {import('./types.js').EffectSignal} */ (signal), false);
-		}
-		// Nested if block effects
-		const block = signal.b;
-		if (block !== null && !visited_blocks.has(block)) {
-			visited_blocks.add(block);
-			const type = block.t;
-			if (type === IF_BLOCK) {
-				const condition_effect = block.e;
-				if (condition_effect !== null && block !== current_block) {
-					mark_subtree_inert(condition_effect, inert, visited_blocks);
-				}
-				const consequent_effect = block.ce;
-				if (consequent_effect !== null && block.v) {
-					mark_subtree_inert(consequent_effect, inert, visited_blocks);
-				}
-				const alternate_effect = block.ae;
-				if (alternate_effect !== null && !block.v) {
-					mark_subtree_inert(alternate_effect, inert, visited_blocks);
-				}
-			} else if (type === EACH_BLOCK) {
-				const items = block.v;
-				for (let { e: each_item_effect } of items) {
-					if (each_item_effect !== null) {
-						mark_subtree_inert(each_item_effect, inert, visited_blocks);
-					}
-				}
-			}
-		}
-	}
-	mark_subtree_children_inert(signal, inert, visited_blocks);
-}
-
-/**
- * @template V
- * @param {import('./types.js').Signal<V>} signal
->>>>>>> aa29a853
  * @param {number} to_status
  * @param {boolean} force_schedule
  * @returns {void}
  */
-<<<<<<< HEAD
 export function mark_signal_reactions(signal, to_status, force_schedule) {
-=======
-export function mark_signal_consumers(signal, to_status, force_schedule) {
->>>>>>> aa29a853
 	const runes = is_runes(null);
 	const reactions = signal.reactions;
 
@@ -917,7 +823,6 @@
 			const maybe_dirty = (flags & MAYBE_DIRTY) !== 0;
 			const unowned = (flags & UNOWNED) !== 0;
 
-<<<<<<< HEAD
 			if ((flags & CLEAN) !== 0 || (maybe_dirty && unowned)) {
 				if ((flags & IS_EFFECT) !== 0) {
 					schedule_effect(/** @type {import('#client').Effect} */ (reaction), false);
@@ -935,11 +840,6 @@
 
 /**
  * @param {import('#client').Reaction} signal
-=======
-/**
- * @template V
- * @param {import('./types.js').ComputationSignal<V>} signal
->>>>>>> aa29a853
  * @returns {void}
  */
 export function destroy_signal(signal) {
@@ -1115,31 +1015,6 @@
 }
 
 /**
-<<<<<<< HEAD
-=======
- * @param {import('./types.js').Signal<number>} signal
- * @param {1 | -1} [d]
- * @returns {number}
- */
-export function update(signal, d = 1) {
-	const value = get(signal);
-	set_signal_value(signal, value + d);
-	return value;
-}
-
-/**
- * @param {import('./types.js').Signal<number>} signal
- * @param {1 | -1} [d]
- * @returns {number}
- */
-export function update_pre(signal, d = 1) {
-	const value = get(signal) + d;
-	set_signal_value(signal, value);
-	return value;
-}
-
-/**
->>>>>>> aa29a853
  * @param {Record<string, unknown>} obj
  * @param {string[]} keys
  * @returns {Record<string, unknown>}

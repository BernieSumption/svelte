import {
	EACH_INDEX_REACTIVE,
	EACH_IS_ANIMATED,
	EACH_IS_CONTROLLED,
	EACH_IS_STRICT_EQUALS,
	EACH_ITEM_REACTIVE,
	EACH_KEYED
} from '../../../../constants.js';
import {
	current_hydration_fragment,
	get_hydration_fragment,
	hydrate_block_anchor,
	hydrating,
	set_current_hydration_fragment
} from '../../hydration.js';
import { empty, map_get, map_set } from '../../operations.js';
import { insert, remove } from '../../reconciler.js';
import {
	destroy_effect,
	pause_effect,
	render_effect,
	resume_effect
} from '../../reactivity/effects.js';
import { source, mutable_source, set } from '../../reactivity/sources.js';
import { is_array } from '../../utils.js';
import { BRANCH_EFFECT } from '../../constants.js';

const NEW_BLOCK = -1;
const MOVED_BLOCK = 99999999;
const LIS_BLOCK = -2;

/**
 * @template T
 * @typedef {T | import('#client').Value<T>} MaybeSignal
 */

/**
 * Reconcile arrays by the equality of the elements in the array. This algorithm
 * is based on Ivi's reconcilation logic:
 * https://github.com/localvoid/ivi/blob/9f1bd0918f487da5b131941228604763c5d8ef56/packages/ivi/src/client/core.ts#L968
 * @template V
 * @param {Element | Comment} anchor_node
 * @param {() => V[]} collection
 * @param {number} flags
 * @param { ((item: V) => string)} key_fn
 * @param {(anchor: null, item: V, index: MaybeSignal<number>) => void} render_fn
 * @param {null | ((anchor: Node) => void)} fallback_fn
 * @returns {void}
 */
export function each_keyed(anchor_node, collection, flags, key_fn, render_fn, fallback_fn) {
	const is_controlled = (flags & EACH_IS_CONTROLLED) !== 0;

	hydrate_block_anchor(anchor_node, is_controlled);

	if (is_controlled) {
		if (hydrating) {
<<<<<<< HEAD
			anchor_node = /** @type {Comment} */ (anchor_node.firstChild);
		} else {
			anchor_node.appendChild((anchor_node = empty()));
=======
			// Hydrate block
			var hydration_list = /** @type {import('../../types.js').TemplateNode[]} */ (
				current_hydration_fragment
			);
			var hydrating_node = hydration_list[0];
			for (; index < length; index++) {
				var fragment = get_hydration_fragment(hydrating_node);
				set_current_hydration_fragment(fragment);
				if (!fragment) {
					// If fragment is null, then that means that the server rendered less items than what
					// the client code specifies -> break out and continue with client-side node creation
					mismatch = true;
					break;
				}

				item = array[index];
				block = each_item_block(item, null, index, render_fn, flags);
				b_blocks[index] = block;

				hydrating_node = /** @type {import('../../types.js').TemplateNode} */ (
					/** @type {Node} */ (/** @type {Node} */ (fragment[fragment.length - 1]).nextSibling)
						.nextSibling
				);
			}

			remove_excess_hydration_nodes(hydration_list, hydrating_node);
		}

		for (; index < length; index++) {
			if (index >= a) {
				// Add block
				item = array[index];
				block = each_item_block(item, null, index, render_fn, flags);
				b_blocks[index] = block;
				insert_each_item_block(block, dom, is_controlled, null);
			} else if (index >= b) {
				// Remove block
				block = a_blocks[index];
				destroy_each_item_block(block, active_transitions, apply_transitions);
			} else {
				// Update block
				item = array[index];
				block = a_blocks[index];
				b_blocks[index] = block;
				update_each_item_block(block, item, index, flags);
			}
		}

		if (mismatch) {
			// Server rendered less nodes than the client -> set empty array so that Svelte continues to operate in hydration mode
			set_current_hydration_fragment([]);
>>>>>>> 1ac31359
		}
	}

	/** @type {import('#client').EachItemBlock[]} */
	var a_blocks = [];

	render_effect(() => {
		/** @type {V[]} */
		const maybe_array = collection();
		var array = is_array(maybe_array)
			? maybe_array
			: maybe_array == null
				? []
				: Array.from(maybe_array);

		const is_computed_key = true;

		/** @type {number | void} */
		var a = a_blocks.length;

		/** @type {number} */
		var b = array.length;

		/** @type {Array<import('#client').EachItemBlock>} */
		var b_blocks;

		var a_end = a - 1;
		var b_end = b - 1;
		var key;
		var item;
		var idx;

		/** `true` if there was a hydration mismatch. Needs to be a `let` or else it isn't treeshaken out */
		let mismatch = false;

		b_blocks = Array(b);

		var keys = array.map(key_fn);
		var block;

		if (hydrating) {
			// Hydrate block
			var fragment;
			var hydration_list = /** @type {import('#client').TemplateNode[]} */ (
				current_hydration_fragment
			);
			var hydrating_node = hydration_list[0];
			while (b > 0) {
				fragment = get_hydration_fragment(hydrating_node);
				set_current_hydration_fragment(fragment);
				if (!fragment) {
					// If fragment is null, then that means that the server rendered less items than what
					// the client code specifies -> break out and continue with client-side node creation
					mismatch = true;
					break;
				}

				idx = b_end - --b;
				item = array[idx];
				key = is_computed_key ? keys[idx] : item;
				block = each_item_block(item, key, idx, render_fn, flags);
				b_blocks[idx] = block;

				// Get the <!--ssr:..--> tag of the next item in the list
				// The fragment array can be empty if each block has no content
<<<<<<< HEAD
				hydrating_node = /** @type {import('#client').TemplateNode} */ (
					/** @type {Node} */ ((fragment.at(-1) || hydrating_node).nextSibling).nextSibling
=======
				hydrating_node = /** @type {import('../../types.js').TemplateNode} */ (
					/** @type {Node} */ ((fragment[fragment.length - 1] || hydrating_node).nextSibling)
						.nextSibling
>>>>>>> 1ac31359
				);
			}

			remove_excess_hydration_nodes(hydration_list, hydrating_node);
		}

		if (a === 0) {
			// Create new blocks
			while (b > 0) {
				idx = b_end - --b;
				item = array[idx];
				key = is_computed_key ? keys[idx] : item;
				block = each_item_block(item, key, idx, render_fn, flags);
				b_blocks[idx] = block;
				insert_each_item_block(block, anchor_node, is_controlled, null);
			}
		} else {
			var is_animated = (flags & EACH_IS_ANIMATED) !== 0;
			var should_update_block =
				(flags & (EACH_ITEM_REACTIVE | EACH_INDEX_REACTIVE)) !== 0 || is_animated;
			var start = 0;

			/** @type {null | Text | Element | Comment} */
			var sibling = null;
			item = array[b_end];
			key = is_computed_key ? keys[b_end] : item;

			// Step 1
			outer: while (true) {
				// From the end
				while (a_blocks[a_end].k === key) {
					block = a_blocks[a_end--];
					item = array[b_end];
					if (should_update_block) {
						update_each_item_block(block, item, b_end, flags);
					}
					sibling = get_first_child(block);
					b_blocks[b_end] = block;
					if (start > --b_end || start > a_end) {
						break outer;
					}
					key = is_computed_key ? keys[b_end] : item;
				}
				item = array[start];
				key = is_computed_key ? keys[start] : item;
				// At the start
				while (start <= a_end && start <= b_end && a_blocks[start].k === key) {
					item = array[start];
					block = a_blocks[start];
					if (should_update_block) {
						update_each_item_block(block, item, start, flags);
					}
					b_blocks[start] = block;
					++start;
					key = is_computed_key ? keys[start] : array[start];
				}
				break;
			}

			// Step 2
			if (start > a_end) {
				while (b_end >= start) {
					item = array[b_end];
					key = is_computed_key ? keys[b_end] : item;
					block = each_item_block(item, key, b_end, render_fn, flags);
					b_blocks[b_end--] = block;
					sibling = insert_each_item_block(block, anchor_node, is_controlled, sibling);
				}
			} else if (start > b_end) {
				b = start;
				do {
					if ((block = a_blocks[b++]) !== null) {
						// destroy_each_item_block(block, [], false);
						destroy_effect(block.e);
					}
				} while (b <= a_end);
			} else {
				// Step 3
				var pos = 0;
				var b_length = b_end - start + 1;
				var sources = new Int32Array(b_length);
				var item_index = new Map();
				for (b = 0; b < b_length; ++b) {
					a = b + start;
					sources[b] = NEW_BLOCK;
					item = array[a];
					key = is_computed_key ? keys[a] : item;
					map_set(item_index, key, a);
				}

				// If keys are animated, we need to do updates before actual moves
				if (is_animated) {
					for (b = start; b <= a_end; ++b) {
						a = map_get(item_index, /** @type {V} */ (a_blocks[b].k));
						if (a !== undefined) {
							item = array[a];
							block = a_blocks[b];
							update_each_item_block(block, item, a, flags);
						}
					}
				}

				for (b = start; b <= a_end; ++b) {
					a = map_get(item_index, /** @type {V} */ (a_blocks[b].k));
					block = a_blocks[b];
					if (a !== undefined) {
						pos = pos < a ? a : MOVED_BLOCK;
						sources[a - start] = b;
						b_blocks[a] = block;
					} else if (block !== null) {
						// destroy_each_item_block(block, [], false);
						destroy_effect(block.e);
					}
				}

				// Step 4
				if (pos === MOVED_BLOCK) {
					mark_lis(sources);
				}

				var last_block;
				var last_sibling;
				var should_create;

				while (b_length-- > 0) {
					b_end = b_length + start;
					a = sources[b_length];
					should_create = a === -1;
					item = array[b_end];

					if (should_create) {
						key = is_computed_key ? keys[b_end] : item;
						block = each_item_block(item, key, b_end, render_fn, flags);
					} else {
						block = b_blocks[b_end];
						if (!is_animated && should_update_block) {
							update_each_item_block(block, item, b_end, flags);
						}
					}

					if (should_create || (pos === MOVED_BLOCK && a !== LIS_BLOCK)) {
						last_sibling = last_block === undefined ? sibling : get_first_child(last_block);
						sibling = insert_each_item_block(block, anchor_node, is_controlled, last_sibling);
					}

					b_blocks[b_end] = block;
					last_block = block;
				}
			}

			if (mismatch) {
				// Server rendered less nodes than the client -> set empty array so that Svelte continues to operate in hydration mode
				set_current_hydration_fragment([]);
			}
		}

		a_blocks = b_blocks;
	}).f |= BRANCH_EFFECT; // TODO create a primitive for this;
}

/**
 * @template V
 * @param {Element | Comment} anchor_node
 * @param {() => V[]} collection
 * @param {number} flags
 * @param {(anchor: Element | Comment | null, item: V | (() => V), index: MaybeSignal<number>) => void} render_fn
 * @param {null | ((anchor: Node) => void)} fallback_fn
 * @returns {void}
 */
export function each_indexed(anchor_node, collection, flags, render_fn, fallback_fn) {
	const is_controlled = (flags & EACH_IS_CONTROLLED) !== 0;

	hydrate_block_anchor(anchor_node, is_controlled);

	if (is_controlled) {
		if (hydrating) {
			anchor_node = /** @type {Comment} */ (anchor_node.firstChild);
		} else {
			anchor_node.appendChild((anchor_node = empty()));
		}
	}

	/**
	 * Whether or not there was a "rendered fallback but want to render items" (or vice versa) hydration mismatch.
	 * Needs to be a `let` or else it isn't treeshaken out
	 */
	let mismatch = false;

	let length = 0;

	/** @type {Array<import('#client').Effect | null>} */
	let effects = [];

	/** @type {import('#client').Effect | null} */
	let alternate;

	function truncate() {
		let i = effects.length;
		while (i--) {
			if (effects[i]) {
				effects.length = i + 1;
				break;
			}
		}
	}

	render_effect(() => {
		const new_items = collection();

		let nl = new_items ? new_items.length : 0;

		let hydrating_node = hydrating ? current_hydration_fragment[0] : null;

		for (let i = length; i < nl; i += 1) {
			const effect = effects[i];
			if (effect) {
				resume_effect(effect);
			} else {
				if (hydrating && !mismatch) {
					let fragment = get_hydration_fragment(hydrating_node);
					set_current_hydration_fragment(fragment);

					if (!fragment) {
						// If fragment is null, then that means that the server rendered less items than what
						// the client code specifies -> break out and continue with client-side node creation
						mismatch = true;
						break;
					}

					// TODO helperise this
					hydrating_node = /** @type {Comment} */ (
						/** @type {Node} */ (fragment.at(-1)).nextSibling?.nextSibling
					);
				}

				effects[i] = render_effect(
					() =>
						render_fn(
							hydrating ? null : anchor_node,
							() => {
								return collection()[i];
							},
							i
						),
					true
				);
			}
		}

		for (let i = nl; i < length; i += 1) {
			const item = effects[i];
			if (item) {
				pause_effect(item, () => {
					effects[i] = null;
					truncate();
				});
			}
		}

		if (nl === 0) {
			if (alternate) {
				resume_effect(alternate);
			} else if (fallback_fn) {
				alternate = render_effect(() => fallback_fn(anchor_node), true);
			}
		} else if (alternate) {
			pause_effect(alternate, () => {
				alternate = null;
			});
		}

		length = nl;
	}).f |= BRANCH_EFFECT; // TODO create a primitive for this
}

/**
 * The server could have rendered more list items than the client specifies.
 * In that case, we need to remove the remaining server-rendered nodes.
 * @param {import('#client').TemplateNode[]} hydration_list
 * @param {import('#client').TemplateNode | null} next_node
 */
function remove_excess_hydration_nodes(hydration_list, next_node) {
	if (next_node === null) return;
	var idx = hydration_list.indexOf(next_node);
	if (idx !== -1 && hydration_list.length > idx + 1) {
		remove(hydration_list.slice(idx));
	}
}

/**
 * Longest Increased Subsequence algorithm
 * @param {Int32Array} a
 * @returns {void}
 */
function mark_lis(a) {
	var length = a.length;
	var parent = new Int32Array(length);
	var index = new Int32Array(length);
	var index_length = 0;
	var i = 0;

	/** @type {number} */
	var j;

	/** @type {number} */
	var k;

	/** @type {number} */
	var lo;

	/** @type {number} */
	var hi;

	// Skip -1 values at the start of the input array `a`.
	for (; a[i] === NEW_BLOCK; ++i) {
		/**/
	}

	index[0] = i++;

	for (; i < length; ++i) {
		k = a[i];

		if (k !== NEW_BLOCK) {
			// Ignore -1 values.
			j = index[index_length];

			if (a[j] < k) {
				parent[i] = j;
				index[++index_length] = i;
			} else {
				lo = 0;
				hi = index_length;

				while (lo < hi) {
					j = (lo + hi) >> 1;
					if (a[index[j]] < k) {
						lo = j + 1;
					} else {
						hi = j;
					}
				}

				if (k < a[index[lo]]) {
					if (lo > 0) {
						parent[i] = index[lo - 1];
					}
					index[lo] = i;
				}
			}
		}
	}

	// Mutate input array `a` and assign -2 value to all nodes that are part of LIS.
	j = index[index_length];

	while (index_length-- >= 0) {
		a[j] = LIS_BLOCK;
		j = parent[j];
	}
}

/**
 * @param {import('#client').EachItemBlock} block
 * @param {Element | Comment | Text} dom
 * @param {boolean} is_controlled
 * @param {null | Text | Element | Comment} sibling
 * @returns {Text | Element | Comment}
 */
function insert_each_item_block(block, dom, is_controlled, sibling) {
	var current = /** @type {import('#client').TemplateNode} */ (block.e.dom);

	if (sibling === null) {
		if (is_controlled) {
			return insert(current, /** @type {Element} */ (dom), null);
		} else {
			return insert(current, /** @type {Element} */ (dom.parentNode), dom);
		}
	}

	return insert(current, null, sibling);
}

/**
 * @param {import('#client').EachItemBlock} block
 * @returns {Text | Element | Comment}
 */
function get_first_child(block) {
	var current = block.e.dom;

	if (is_array(current)) {
		return /** @type {Text | Element | Comment} */ (current[0]);
	}

	return /** @type {Text | Element | Comment} */ (current);
}

/**
 * @param {import('#client').EachItemBlock} block
 * @returns {Text | Element | Comment}
 */
export function get_first_element(block) {
	const current = block.e.dom;

	if (is_array(current)) {
		for (let i = 0; i < current.length; i++) {
			const node = current[i];
			if (node.nodeType !== 8) {
				return node;
			}
		}
	}

	return /** @type {Text | Element | Comment} */ (current);
}

/**
 * @param {import('#client').EachItemBlock} block
 * @param {any} item
 * @param {number} index
 * @param {number} type
 * @returns {void}
 */
function update_each_item_block(block, item, index, type) {
	const block_v = block.v;
	if ((type & EACH_ITEM_REACTIVE) !== 0) {
		set(block_v, item);
	}
	// const transitions = block.s;
	const transitions = null;
	const index_is_reactive = (type & EACH_INDEX_REACTIVE) !== 0;
	// Handle each item animations
	// const each_animation = block.a;
	const each_animation = null;
	if (transitions !== null && (type & EACH_KEYED) !== 0 && each_animation !== null) {
		// each_animation(block, transitions);
	}
	if (index_is_reactive) {
		set(/** @type {import('#client').Source<number>} */ (block.i), index);
	} else {
		block.i = index;
	}
}

/**
 * @template V
 * @param {V} item
 * @param {unknown} key
 * @param {number} index
 * @param {(anchor: null, item: V, index: number | import('#client').Source<number>) => void} render_fn
 * @param {number} flags
 * @returns {import('#client').EachItemBlock}
 */
function each_item_block(item, key, index, render_fn, flags) {
	const each_item_not_reactive = (flags & EACH_ITEM_REACTIVE) === 0;

	const item_value = each_item_not_reactive
		? item
		: (flags & EACH_IS_STRICT_EQUALS) !== 0
			? source(item)
			: mutable_source(item);

	const index_value = (flags & EACH_INDEX_REACTIVE) === 0 ? index : source(index);

	/** @type {import('#client').EachItemBlock} */
	const block = {
		// @ts-expect-error
		e: null,
		i: index_value,
		k: key,
		v: item_value
	};

	block.e = render_effect(() => {
		render_fn(null, block.v, block.i);
	}, true);

	return block;
}<|MERGE_RESOLUTION|>--- conflicted
+++ resolved
@@ -54,63 +54,9 @@
 
 	if (is_controlled) {
 		if (hydrating) {
-<<<<<<< HEAD
 			anchor_node = /** @type {Comment} */ (anchor_node.firstChild);
 		} else {
 			anchor_node.appendChild((anchor_node = empty()));
-=======
-			// Hydrate block
-			var hydration_list = /** @type {import('../../types.js').TemplateNode[]} */ (
-				current_hydration_fragment
-			);
-			var hydrating_node = hydration_list[0];
-			for (; index < length; index++) {
-				var fragment = get_hydration_fragment(hydrating_node);
-				set_current_hydration_fragment(fragment);
-				if (!fragment) {
-					// If fragment is null, then that means that the server rendered less items than what
-					// the client code specifies -> break out and continue with client-side node creation
-					mismatch = true;
-					break;
-				}
-
-				item = array[index];
-				block = each_item_block(item, null, index, render_fn, flags);
-				b_blocks[index] = block;
-
-				hydrating_node = /** @type {import('../../types.js').TemplateNode} */ (
-					/** @type {Node} */ (/** @type {Node} */ (fragment[fragment.length - 1]).nextSibling)
-						.nextSibling
-				);
-			}
-
-			remove_excess_hydration_nodes(hydration_list, hydrating_node);
-		}
-
-		for (; index < length; index++) {
-			if (index >= a) {
-				// Add block
-				item = array[index];
-				block = each_item_block(item, null, index, render_fn, flags);
-				b_blocks[index] = block;
-				insert_each_item_block(block, dom, is_controlled, null);
-			} else if (index >= b) {
-				// Remove block
-				block = a_blocks[index];
-				destroy_each_item_block(block, active_transitions, apply_transitions);
-			} else {
-				// Update block
-				item = array[index];
-				block = a_blocks[index];
-				b_blocks[index] = block;
-				update_each_item_block(block, item, index, flags);
-			}
-		}
-
-		if (mismatch) {
-			// Server rendered less nodes than the client -> set empty array so that Svelte continues to operate in hydration mode
-			set_current_hydration_fragment([]);
->>>>>>> 1ac31359
 		}
 	}
 
@@ -176,14 +122,8 @@
 
 				// Get the <!--ssr:..--> tag of the next item in the list
 				// The fragment array can be empty if each block has no content
-<<<<<<< HEAD
 				hydrating_node = /** @type {import('#client').TemplateNode} */ (
-					/** @type {Node} */ ((fragment.at(-1) || hydrating_node).nextSibling).nextSibling
-=======
-				hydrating_node = /** @type {import('../../types.js').TemplateNode} */ (
-					/** @type {Node} */ ((fragment[fragment.length - 1] || hydrating_node).nextSibling)
-						.nextSibling
->>>>>>> 1ac31359
+					/** @type {Node} */ ((fragment[fragment.length - 1] || hydrating_node).nextSibling).nextSibling
 				);
 			}
 

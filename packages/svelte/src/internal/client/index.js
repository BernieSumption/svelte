--- conflicted
+++ resolved
@@ -1,9 +1,5 @@
-<<<<<<< HEAD
-export { FILENAME, HMR } from '../../constants.js';
+export { FILENAME, HMR, NAMESPACE_SVG } from '../../constants.js';
 export { track_assignment } from './dev/assignment-stack.js';
-=======
-export { FILENAME, HMR, NAMESPACE_SVG } from '../../constants.js';
->>>>>>> f81f4fea
 export { cleanup_styles } from './dev/css.js';
 export { add_locations } from './dev/elements.js';
 export { hmr } from './dev/hmr.js';

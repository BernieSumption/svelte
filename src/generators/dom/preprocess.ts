import Block from './Block';
import { trimStart, trimEnd } from '../../utils/trim';
import { assign } from '../../shared/index.js';
import getStaticAttributeValue from '../../utils/getStaticAttributeValue';
import isChildOfComponent from '../shared/utils/isChildOfComponent';
import { DomGenerator } from './index';
import { Node } from '../../interfaces';
import { State } from './interfaces';

function isElseIf(node: Node) {
	return (
		node && node.children.length === 1 && node.children[0].type === 'IfBlock'
	);
}

function getChildState(parent: State, child = {}) {
	return assign(
		{},
		parent,
		{ parentNode: null, parentNodes: 'nodes' },
		child || {}
	);
}

function createDebuggingComment(node: Node, generator: DomGenerator) {
	const { locate, source } = generator;

	let c = node.start;
	if (node.type === 'ElseBlock') {
		while (source[c] !== '{') c -= 1;
		c -= 1;
	}

	let d = node.expression ? node.expression.end : c;
	while (source[d] !== '}') d += 1;
	d += 2;

	const start = locate(c);
	const loc = `(${start.line + 1}:${start.column})`;

	return `${loc} ${source.slice(c, d)}`.replace(/\n/g, ' ');
}

function cannotUseInnerHTML(node: Node) {
	while (node && node.canUseInnerHTML) {
		node.canUseInnerHTML = false;
		node = node.parent;
	}
}

// Whitespace inside one of these elements will not result in
// a whitespace node being created in any circumstances. (This
// list is almost certainly very incomplete)
const elementsWithoutText = new Set([
	'audio',
	'datalist',
	'dl',
	'ol',
	'optgroup',
	'select',
	'ul',
	'video',
]);

const preprocessors = {
	MustacheTag: (
		generator: DomGenerator,
		block: Block,
		state: State,
		node: Node,
		elementStack: Node[],
		componentStack: Node[],
		stripWhitespace: boolean
	) => {
		cannotUseInnerHTML(node);
		node.var = block.getUniqueName('text');

		const dependencies = block.findDependencies(node.expression);
		block.addDependencies(dependencies);
	},

	RawMustacheTag: (
		generator: DomGenerator,
		block: Block,
		state: State,
		node: Node,
		elementStack: Node[],
		componentStack: Node[],
		stripWhitespace: boolean
	) => {
		cannotUseInnerHTML(node);
		node.var = block.getUniqueName('raw');

		const dependencies = block.findDependencies(node.expression);
		block.addDependencies(dependencies);
	},

	Text: (
		generator: DomGenerator,
		block: Block,
		state: State,
		node: Node,
		elementStack: Node[],
		componentStack: Node[],
		stripWhitespace: boolean
	) => {
		if (!/\S/.test(node.data) && (state.namespace || elementsWithoutText.has(state.parentNodeName))) {
			node.shouldSkip = true;
			return;
		}

		node.var = block.getUniqueName(`text`);
	},

	IfBlock: (
		generator: DomGenerator,
		block: Block,
		state: State,
		node: Node,
		inEachBlock: boolean,
		elementStack: Node[],
		componentStack: Node[],
		stripWhitespace: boolean,
		nextSibling: Node
	) => {
		cannotUseInnerHTML(node);

		const blocks: Block[] = [];
		let dynamic = false;
		let hasIntros = false;
		let hasOutros = false;

		function attachBlocks(node: Node) {
			node.var = block.getUniqueName(`if_block`);

			const dependencies = block.findDependencies(node.expression);
			block.addDependencies(dependencies);

			node._block = block.child({
				comment: createDebuggingComment(node, generator),
				name: generator.getUniqueName(`create_if_block`),
			});

			node._state = getChildState(state);

			blocks.push(node._block);
			preprocessChildren(generator, node._block, node._state, node, inEachBlock, elementStack, componentStack, stripWhitespace, nextSibling);

			if (node._block.dependencies.size > 0) {
				dynamic = true;
				block.addDependencies(node._block.dependencies);
			}

			if (node._block.hasIntroMethod) hasIntros = true;
			if (node._block.hasOutroMethod) hasOutros = true;

			if (isElseIf(node.else)) {
				attachBlocks(node.else.children[0]);
			} else if (node.else) {
				node.else._block = block.child({
					comment: createDebuggingComment(node.else, generator),
					name: generator.getUniqueName(`create_if_block`),
				});

				node.else._state = getChildState(state);

				blocks.push(node.else._block);
				preprocessChildren(
					generator,
					node.else._block,
					node.else._state,
					node.else,
					inEachBlock,
					elementStack,
					componentStack,
					stripWhitespace,
					nextSibling
				);

				if (node.else._block.dependencies.size > 0) {
					dynamic = true;
					block.addDependencies(node.else._block.dependencies);
				}
			}
		}

		attachBlocks(node);

		blocks.forEach(block => {
			block.hasUpdateMethod = dynamic;
			block.hasIntroMethod = hasIntros;
			block.hasOutroMethod = hasOutros;
		});

		generator.blocks.push(...blocks);
	},

	EachBlock: (
		generator: DomGenerator,
		block: Block,
		state: State,
		node: Node,
		inEachBlock: boolean,
		elementStack: Node[],
		componentStack: Node[],
		stripWhitespace: boolean,
		nextSibling: Node
	) => {
<<<<<<< HEAD
		cannotUseInnerHTML(node);
		node.var = block.getUniqueName(`each_block`);
=======
		node.var = block.getUniqueName(`each`);
>>>>>>> f5f94c9a

		const dependencies = block.findDependencies(node.expression);
		block.addDependencies(dependencies);

		const indexNames = new Map(block.indexNames);
		const indexName =
			node.index || block.getUniqueName(`${node.context}_index`);
		indexNames.set(node.context, indexName);

		const listNames = new Map(block.listNames);
		const listName = block.getUniqueName(
			(node.expression.type === 'MemberExpression' && !node.expression.computed) ? node.expression.property.name :
			node.expression.type === 'Identifier' ? node.expression.name :
			`each_value`
		);
		listNames.set(node.context, listName);

		const context = generator.getUniqueName(node.context);
		const contexts = new Map(block.contexts);
		contexts.set(node.context, context);

		const indexes = new Map(block.indexes);
		if (node.index) indexes.set(node.index, node.context);

		const changeableIndexes = new Map(block.changeableIndexes);
		if (node.index) changeableIndexes.set(node.index, node.key);

		const contextDependencies = new Map(block.contextDependencies);
		contextDependencies.set(node.context, dependencies);

		node._block = block.child({
			comment: createDebuggingComment(node, generator),
			name: generator.getUniqueName('create_each_block'),
			expression: node.expression,
			context: node.context,
			key: node.key,

			contextDependencies,
			contexts,
			indexes,
			changeableIndexes,

			listName,
			indexName,

			indexNames,
			listNames,
			params: block.params.concat(listName, context, indexName),
		});

		node._state = getChildState(state, {
			inEachBlock: true,
		});

		generator.blocks.push(node._block);
		preprocessChildren(generator, node._block, node._state, node, true, elementStack, componentStack, stripWhitespace, nextSibling);
		block.addDependencies(node._block.dependencies);
		node._block.hasUpdateMethod = node._block.dependencies.size > 0;

		if (node.else) {
			node.else._block = block.child({
				comment: createDebuggingComment(node.else, generator),
				name: generator.getUniqueName(`${node._block.name}_else`),
			});

			node.else._state = getChildState(state);

			generator.blocks.push(node.else._block);
			preprocessChildren(
				generator,
				node.else._block,
				node.else._state,
				node.else,
				inEachBlock,
				elementStack,
				componentStack,
				stripWhitespace,
				nextSibling
			);
			node.else._block.hasUpdateMethod = node.else._block.dependencies.size > 0;
		}
	},

	Element: (
		generator: DomGenerator,
		block: Block,
		state: State,
		node: Node,
		inEachBlock: boolean,
		elementStack: Node[],
		componentStack: Node[],
		stripWhitespace: boolean,
		nextSibling: Node
	) => {
		if (node.name === 'slot') {
			cannotUseInnerHTML(node);
		}

		node.attributes.forEach((attribute: Node) => {
			if (attribute.type === 'Attribute' && attribute.value !== true) {
				attribute.value.forEach((chunk: Node) => {
					if (chunk.type !== 'Text') {
						if (node.parent) cannotUseInnerHTML(node.parent);

						const dependencies = block.findDependencies(chunk.expression);
						block.addDependencies(dependencies);

						// special case — <option value='{{foo}}'> — see below
						if (
							node.name === 'option' &&
							attribute.name === 'value' &&
							state.selectBindingDependencies
						) {
							state.selectBindingDependencies.forEach(prop => {
								dependencies.forEach((dependency: string) => {
									generator.indirectDependencies.get(prop).add(dependency);
								});
							});
						}
					}
				});
			} else {
				if (node.parent) cannotUseInnerHTML(node.parent);

				if (attribute.type === 'EventHandler' && attribute.expression) {
					attribute.expression.arguments.forEach((arg: Node) => {
						const dependencies = block.findDependencies(arg);
						block.addDependencies(dependencies);
					});
				} else if (attribute.type === 'Binding') {
					const dependencies = block.findDependencies(attribute.value);
					block.addDependencies(dependencies);
				} else if (attribute.type === 'Transition') {
					if (attribute.intro)
						generator.hasIntroTransitions = block.hasIntroMethod = true;
					if (attribute.outro) {
						generator.hasOutroTransitions = block.hasOutroMethod = true;
						block.outros += 1;
					}
				}
			}
		});

		// special case — in a case like this...
		//
		//   <select bind:value='foo'>
		//     <option value='{{bar}}'>bar</option>
		//     <option value='{{baz}}'>baz</option>
		//   </option>
		//
		// ...we need to know that `foo` depends on `bar` and `baz`,
		// so that if `foo.qux` changes, we know that we need to
		// mark `bar` and `baz` as dirty too
		if (node.name === 'select') {
			cannotUseInnerHTML(node);

			const value = node.attributes.find(
				(attribute: Node) => attribute.name === 'value'
			);
			if (value) {
				// TODO does this also apply to e.g. `<input type='checkbox' bind:group='foo'>`?
				const dependencies = block.findDependencies(value.value);
				state.selectBindingDependencies = dependencies;
				dependencies.forEach((prop: string) => {
					generator.indirectDependencies.set(prop, new Set());
				});
			} else {
				state.selectBindingDependencies = null;
			}
		}

		const isComponent =
			generator.components.has(node.name) || node.name === ':Self';

		if (isComponent) {
			cannotUseInnerHTML(node);

			node.var = block.getUniqueName(
				(node.name === ':Self' ? generator.name : node.name).toLowerCase()
			);

			node._state = getChildState(state, {
				parentNode: `${node.var}._slotted.default`
			});
		} else {
			const slot = getStaticAttributeValue(node, 'slot');
			if (slot && isChildOfComponent(node, generator)) {
				cannotUseInnerHTML(node);
				node.slotted = true;
				// TODO validate slots — no nesting, no dynamic names...
				const component = componentStack[componentStack.length - 1];
				component._slots.add(slot);
			}

			node.var = block.getUniqueName(
				node.name.replace(/[^a-zA-Z0-9_$]/g, '_')
			);

			node._state = getChildState(state, {
				isTopLevel: false,
				parentNode: node.var,
				parentNodes: block.getUniqueName(`${node.var}_nodes`),
				parentNodeName: node.name,
				namespace: node.name === 'svg'
					? 'http://www.w3.org/2000/svg'
					: state.namespace,
				allUsedContexts: [],
			});

			generator.stylesheet.apply(node, elementStack);
		}

		if (node.children.length) {
			if (isComponent) {
				if (node.children) node._slots = new Set(['default']);
				preprocessChildren(generator, block, node._state, node, inEachBlock, elementStack, componentStack.concat(node), stripWhitespace, nextSibling);
			} else {
				if (node.name === 'pre' || node.name === 'textarea') stripWhitespace = false;
				preprocessChildren(generator, block, node._state, node, inEachBlock, elementStack.concat(node), componentStack, stripWhitespace, nextSibling);
			}
		}
	},
};

function preprocessChildren(
	generator: DomGenerator,
	block: Block,
	state: State,
	node: Node,
	inEachBlock: boolean,
	elementStack: Node[],
	componentStack: Node[],
	stripWhitespace: boolean,
	nextSibling: Node
) {
	// glue text nodes together
	const cleaned: Node[] = [];
	let lastChild: Node;

	node.children.forEach((child: Node) => {
		if (child.type === 'Comment') return;

		if (child.type === 'Text' && lastChild && lastChild.type === 'Text') {
			lastChild.data += child.data;
			lastChild.end = child.end;
		} else {
			if (child.type === 'Text' && stripWhitespace && cleaned.length === 0) {
				child.data = trimStart(child.data);
				if (child.data) cleaned.push(child);
			} else {
				cleaned.push(child);
			}
		}

		lastChild = child;
	});

	lastChild = null;

	cleaned.forEach((child: Node, i: number) => {
		child.parent = node;
		child.canUseInnerHTML = !generator.hydratable;

		const preprocessor = preprocessors[child.type];
		if (preprocessor) preprocessor(generator, block, state, child, inEachBlock, elementStack, componentStack, stripWhitespace, cleaned[i + 1] || nextSibling);

		if (child.shouldSkip) return;

		if (lastChild) lastChild.next = child;
		child.prev = lastChild;

		lastChild = child;
	});

	// We want to remove trailing whitespace inside an element/component/block,
	// *unless* there is no whitespace between this node and its next sibling
	if (stripWhitespace && lastChild && lastChild.type === 'Text') {
		const shouldTrim = (
			nextSibling ?  (nextSibling.type === 'Text' && /^\s/.test(nextSibling.data)) : !inEachBlock
		);

		if (shouldTrim) {
			lastChild.data = trimEnd(lastChild.data);
			if (!lastChild.data) {
				cleaned.pop();
				lastChild = cleaned[cleaned.length - 1];
				lastChild.next = null;
			}
		}
	}

	node.children = cleaned;
}

export default function preprocess(
	generator: DomGenerator,
	namespace: string,
	node: Node
) {
	const block = new Block({
		generator,
		name: '@create_main_fragment',
		key: null,

		contexts: new Map(),
		indexes: new Map(),
		changeableIndexes: new Map(),
		contextDependencies: new Map(),

		params: ['state'],
		indexNames: new Map(),
		listNames: new Map(),

		dependencies: new Set(),
	});

	const state: State = {
		namespace,
		parentNode: null,
		parentNodes: 'nodes'
	};

	generator.blocks.push(block);
	preprocessChildren(generator, block, state, node, false, [], [], true, null);
	block.hasUpdateMethod = true;

	return { block, state };
}<|MERGE_RESOLUTION|>--- conflicted
+++ resolved
@@ -206,12 +206,8 @@
 		stripWhitespace: boolean,
 		nextSibling: Node
 	) => {
-<<<<<<< HEAD
 		cannotUseInnerHTML(node);
-		node.var = block.getUniqueName(`each_block`);
-=======
 		node.var = block.getUniqueName(`each`);
->>>>>>> f5f94c9a
 
 		const dependencies = block.findDependencies(node.expression);
 		block.addDependencies(dependencies);

export function noop() {}

export const identity = x => x;

export function assign<T, S>(tar: T, src: S): T & S {
	// @ts-ignore
	for (const k in src) tar[k] = src[k];
	return tar as T & S;
}

export function is_promise<T = any>(value: any): value is PromiseLike<T> {
	return value && typeof value === 'object' && typeof value.then === 'function';
}

export function add_location(element, file, line, column, char) {
	element.__svelte_meta = {
		loc: { file, line, column, char }
	};
}

export function run(fn) {
	return fn();
}

export function blank_object() {
	return Object.create(null);
}

export function run_all(fns) {
	fns.forEach(run);
}

export function is_function(thing: any): thing is Function {
	return typeof thing === 'function';
}

export function safe_not_equal(a, b) {
	return a != a ? b == b : a !== b || ((a && typeof a === 'object') || typeof a === 'function');
}

export function not_equal(a, b) {
	return a != a ? b == b : a !== b;
}

export function validate_store(store, name) {
	if (!store || typeof store.subscribe !== 'function') {
		throw new Error(`'${name}' is not a store with a 'subscribe' method`);
	}
}

export function subscribe(component, store, callback) {
	const unsub = store.subscribe(callback);

	component.$$.on_destroy.push(unsub.unsubscribe
		? () => unsub.unsubscribe()
		: unsub);
}

export function create_slot(definition, ctx, fn) {
	if (definition) {
		const slot_ctx = get_slot_context(definition, ctx, fn);
		return definition[0](slot_ctx);
	}
}

export function get_slot_context(definition, ctx, fn) {
	return definition[1]
		? assign({}, assign(ctx.$$scope.ctx, definition[1](fn ? fn(ctx) : {})))
		: ctx.$$scope.ctx;
}

export function get_slot_changes(definition, ctx, changed, fn) {
	return definition[1]
		? assign({}, assign(ctx.$$scope.changed || {}, definition[1](fn ? fn(changed) : {})))
		: ctx.$$scope.changed || {};
}

export function exclude_internal_props(props) {
	const result = {};
	for (const k in props) if (k[0] !== '$') result[k] = props[k];
	return result;
}

export function once(fn) {
	let ran = false;
	return function(this: any, ...args) {
		if (ran) return;
		ran = true;
		fn.call(this, ...args);
<<<<<<< HEAD
	}
}

export const is_client = typeof window !== 'undefined';

export let now: () => number = is_client
	? () => window.performance.now()
	: () => Date.now();

export let raf = is_client ? requestAnimationFrame : noop;

// used internally for testing
export function set_now(fn) {
	now = fn;
}

export function set_raf(fn) {
	raf = fn;
=======
	};
>>>>>>> 5e81280f
}<|MERGE_RESOLUTION|>--- conflicted
+++ resolved
@@ -87,26 +87,5 @@
 		if (ran) return;
 		ran = true;
 		fn.call(this, ...args);
-<<<<<<< HEAD
-	}
-}
-
-export const is_client = typeof window !== 'undefined';
-
-export let now: () => number = is_client
-	? () => window.performance.now()
-	: () => Date.now();
-
-export let raf = is_client ? requestAnimationFrame : noop;
-
-// used internally for testing
-export function set_now(fn) {
-	now = fn;
-}
-
-export function set_raf(fn) {
-	raf = fn;
-=======
 	};
->>>>>>> 5e81280f
 }